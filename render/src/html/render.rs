--- conflicted
+++ resolved
@@ -19,17 +19,17 @@
 
 #[derive(Debug, Default)]
 pub struct HtmlRenderer {
-<<<<<<< HEAD
     use_paged_js: bool,
+    citation_index: usize,
 }
 
 impl HtmlRenderer {
     pub fn new(use_paged_js: bool) -> Self {
-        HtmlRenderer { use_paged_js }
-    }
-=======
-    citation_index: usize,
->>>>>>> b133fb6d
+        HtmlRenderer {
+            use_paged_js,
+            citation_index: 0,
+        }
+    }
 }
 
 impl Renderer<Html> for HtmlRenderer {
