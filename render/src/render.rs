//! Contains the [`Render`] trait definition.

<<<<<<< HEAD
use crate::csl_json::csl_types::CslData;
use crate::html::citeproc::{get_csl_data, CiteprocWrapper};
use logid::log;
use serde_json::Value;
=======
use crate::html::citeproc::CiteprocWrapper;
use logid::log;
use serde_json::Value;
use std::path::PathBuf;
>>>>>>> 498ca1f3
use unimarkup_commons::config::output::OutputFormatKind;
use unimarkup_commons::config::Config;
use unimarkup_commons::{
    config::icu_locid::{locale, Locale},
    lexer::span::Span,
};
<<<<<<< HEAD
use unimarkup_inline::element::substitution::DistinctReference;
=======
>>>>>>> 498ca1f3
use unimarkup_inline::element::{
    base::{EscapedNewline, EscapedPlain, EscapedWhitespace, Newline, Plain},
    formatting::{
        Bold, Highlight, Italic, Math, Overline, Quote, Strikethrough, Subscript, Superscript,
        Underline, Verbatim,
    },
    textbox::{citation::Citation, hyperlink::Hyperlink, TextBox},
    Inline,
};
use unimarkup_parser::{
    document::Document,
    elements::{
        atomic::{Heading, Paragraph},
        blocks::Block,
        enclosed,
        indents::{BulletList, BulletListEntry},
    },
};

use crate::log_id::{GeneralWarning, RenderError};

pub struct Context<'a> {
<<<<<<< HEAD
    pub doc: &'a Document,
    pub(crate) rendered_citations: Vec<String>,
    pub footnotes: String,
    pub bibliography: String,
    pub csl_data: CslData,
=======
    doc: &'a Document,
    rendered_citations: Vec<String>,
    pub footnotes: Option<String>,
    pub bibliography: Option<String>,
>>>>>>> 498ca1f3
}

impl<'a> Context<'a> {
    /// Returns the locale for the natural language that is the main language for this rendering.
    pub fn get_lang(&self) -> Locale {
        self.doc
            .config
            .preamble
            .i18n
            .lang
            .clone()
            .unwrap_or(locale!("en"))
    }

    pub fn rendered_citation(&self, index: usize) -> Option<&String> {
        self.rendered_citations.get(index)
    }

    fn new(doc: &'a Document, format: OutputFormatKind) -> Self {
<<<<<<< HEAD
        let csl_data = get_csl_data(&doc.config.preamble.cite.references);
        if doc.citations.is_empty() && csl_data.items.is_empty() {
            return Context {
                doc,
                rendered_citations: vec![],
                footnotes: "".to_string(),
                bibliography: "".to_string(),
                csl_data,
            };
        }
        let rendered_citations: Vec<String>;
        let footnotes: String;
        let bibliography: String;
=======
        if doc.citations.is_empty() {
            return Context {
                doc,
                rendered_citations: vec![],
                footnotes: None,
                bibliography: None,
            };
        }
        let rendered_citations: Vec<String>;
        let footnotes: Option<String>;
        let bibliography: Option<String>;
>>>>>>> 498ca1f3

        match CiteprocWrapper::new() {
            Ok(mut citeproc) => {
                let for_pagedjs = matches!(format, OutputFormatKind::Html);
<<<<<<< HEAD
=======
                let style = doc
                    .config
                    .preamble
                    .cite
                    .style
                    .clone()
                    .unwrap_or(PathBuf::from(String::from("ieee")));
                let doc_locale = doc
                    .config
                    .preamble
                    .i18n
                    .lang
                    .clone()
                    .unwrap_or(locale!("en-US"));
                let citation_locales = doc.config.preamble.cite.citation_locales.clone();
>>>>>>> 498ca1f3
                let citation_ids = doc
                    .citations
                    .clone()
                    .into_iter()
<<<<<<< HEAD
                    .map(|c| {
                        serde_json::to_value::<Vec<String>>(c).unwrap_or_else(|e| {
=======
                    .map(|c| match serde_json::to_value::<Vec<String>>(c) {
                        Ok(citation_ids) => citation_ids,
                        Err(e) => {
>>>>>>> 498ca1f3
                            log!(
                                GeneralWarning::JSONSerialization,
                                format!("JSON serialization failed with error: '{:?}'", e)
                            );
                            serde_json::to_value::<Vec<String>>(vec![]).unwrap()
<<<<<<< HEAD
                        })
                    })
                    .collect::<Value>();
                rendered_citations = citeproc
                    .get_citation_strings(doc, &[citation_ids], for_pagedjs)
                    .unwrap_or_else(|e| {
=======
                        }
                    })
                    .collect::<Value>();
                rendered_citations = match citeproc.get_citation_strings(
                    &doc.config.preamble.cite.references,
                    doc_locale,
                    citation_locales,
                    style,
                    &[citation_ids],
                    for_pagedjs,
                ) {
                    Ok(rendered_citations) => rendered_citations,
                    Err(e) => {
>>>>>>> 498ca1f3
                        log!(e);
                        vec![
                            "########### CITATION ERROR ###########".to_string();
                            doc.citations.len()
                        ]
<<<<<<< HEAD
                    });
                footnotes = citeproc.get_footnotes().unwrap_or_else(|e| {
                    log!(e);
                    "########### CITATION ERROR ###########".to_string()
                });
                bibliography = citeproc.get_bibliography().unwrap_or_else(|e| {
                    log!(e);
                    "########### CITATION ERROR ###########".to_string()
                });
=======
                    }
                };
                footnotes = citeproc.get_footnotes().ok();
                bibliography = citeproc.get_bibliography().ok();
>>>>>>> 498ca1f3
            }
            Err(e) => {
                log!(e);
                rendered_citations =
                    vec!["########### CITATION ERROR ###########".to_string(); doc.citations.len()];
<<<<<<< HEAD
                footnotes = "########### CITATION ERROR ###########".to_string();
                bibliography = "########### CITATION ERROR ###########".to_string();
=======
                footnotes = None;
                bibliography = None;
>>>>>>> 498ca1f3
            }
        }

        Context {
            doc,
            rendered_citations,
            footnotes,
            bibliography,
<<<<<<< HEAD
            csl_data: csl_data.clone(),
=======
>>>>>>> 498ca1f3
        }
    }

    pub fn get_config(&self) -> &Config {
        &self.doc.config
    }
}

pub fn render<T: OutputFormat>(
    doc: &Document,
    format: OutputFormatKind,
    mut renderer: impl Renderer<T>,
) -> Result<T, RenderError> {
    let context = Context::new(doc, format);
    let mut t = T::new(&context);

    t.append(renderer.render_blocks(&doc.blocks, &context)?)?;

<<<<<<< HEAD
    if !context.footnotes.is_empty() {
        t.append(renderer.render_footnotes(&context)?)?;
    }
    if !context.bibliography.is_empty() {
        t.append(renderer.render_bibliography(&context)?)?;
    }
=======
    // TODO: replace once logic is implemented
    t.append(renderer.render_footnotes(&context)?)?;
    t.append(renderer.render_bibliography(&context)?)?;
>>>>>>> 498ca1f3

    Ok(t)
}

pub trait OutputFormat: Default {
    fn new(context: &Context) -> Self;

    fn append(&mut self, other: Self) -> Result<(), RenderError>;
}

/// The [`Renderer`] trait allows to create custom output formats for a Unimarkup [`unimarkup_parser::document::Document`].
pub trait Renderer<T: OutputFormat> {
    // Note: Default implementation with `Err(RenderError::Unimplemented)` prevents breaking changes when adding new functions to this trait.

    /// Returns the [`OutputFormat`] for the [`Renderer`]. <br>
    /// May be used to set custom modifications in the output format
    fn get_target(&mut self) -> Result<T, RenderError> {
        Err(RenderError::Unimplemented)
    }

    //--------------------------------- BLOCKS ---------------------------------

    /// Render a Unimarkup [`Paragraph`] to the output format `T`.
    fn render_paragraph(
        &mut self,
        _paragraph: &Paragraph,
        _context: &Context,
    ) -> Result<T, RenderError> {
        Err(RenderError::Unimplemented)
    }

    /// Render a Unimarkup [`Heading`] to the output format `T`.
    fn render_heading(&mut self, _heading: &Heading, _context: &Context) -> Result<T, RenderError> {
        Err(RenderError::Unimplemented)
    }

    /// Render a Unimarkup [`Verbatim` block](enclosed::Verbatim) to the output format `T`.
    fn render_verbatim_block(
        &mut self,
        _verbatim: &enclosed::VerbatimBlock,
        _context: &Context,
    ) -> Result<T, RenderError> {
        Err(RenderError::Unimplemented)
    }

    /// Render a Unimarkup [`BulletList`] to the output format `T`.
    fn render_bullet_list(
        &mut self,
        _bullet_list: &BulletList,
        _context: &Context,
    ) -> Result<T, RenderError> {
        Err(RenderError::Unimplemented)
    }

    /// Render a Unimarkup [`BulletListEntry`] to the output format `T`.
    fn render_bullet_list_entry(
        &mut self,
        _bullet_list_entry: &BulletListEntry,
        _context: &Context,
    ) -> Result<T, RenderError> {
        Err(RenderError::Unimplemented)
    }

    fn render_blankline(
        &mut self,
        _blankline: &Span,
        _context: &Context,
    ) -> Result<T, RenderError> {
        Err(RenderError::Unimplemented)
    }

    //--------------------------------- INLINES ---------------------------------

    /// Render a [`TextBox`] to the output format `T`.
    fn render_textbox(&mut self, _textbox: &TextBox, _context: &Context) -> Result<T, RenderError> {
        Err(RenderError::Unimplemented)
    }

    /// Render a [`Hyperlink`] to the output format `T`.
    fn render_hyperlink(
        &mut self,
        _hyperlink: &Hyperlink,
        _context: &Context,
    ) -> Result<T, RenderError> {
        Err(RenderError::Unimplemented)
    }

    fn render_citation(
        &mut self,
        _citation: &Citation,
        _context: &Context,
    ) -> Result<T, RenderError> {
        Err(RenderError::Unimplemented)
    }

<<<<<<< HEAD
    fn render_distinct_reference(
        &mut self,
        _distinct_reference: &DistinctReference,
        _context: &Context,
    ) -> Result<T, RenderError> {
        Err(RenderError::Unimplemented)
    }

=======
>>>>>>> 498ca1f3
    fn render_bibliography(&mut self, _context: &Context) -> Result<T, RenderError> {
        Err(RenderError::Unimplemented)
    }

    fn render_footnotes(&mut self, _context: &Context) -> Result<T, RenderError> {
        Err(RenderError::Unimplemented)
    }

    /// Render a [`Bold` formatting](unimarkup_inline::inlines::Inline) to the output format `T`.
    fn render_bold(&mut self, _bold: &Bold, _context: &Context) -> Result<T, RenderError> {
        Err(RenderError::Unimplemented)
    }

    /// Render a [`Italic` formatting](unimarkup_inline::inlines::Inline) to the output format `T`.
    fn render_italic(&mut self, _italic: &Italic, _context: &Context) -> Result<T, RenderError> {
        Err(RenderError::Unimplemented)
    }

    /// Render a [`Underline` formatting](unimarkup_inline::inlines::Inline) to the output format `T`.
    fn render_underline(
        &mut self,
        _underline: &Underline,
        _context: &Context,
    ) -> Result<T, RenderError> {
        Err(RenderError::Unimplemented)
    }

    /// Render a [`Subscript` formatting](unimarkup_inline::inlines::Inline) to the output format `T`.
    fn render_subscript(
        &mut self,
        _subscript: &Subscript,
        _context: &Context,
    ) -> Result<T, RenderError> {
        Err(RenderError::Unimplemented)
    }

    /// Render a [`Superscript` formatting](unimarkup_inline::inlines::Inline) to the output format `T`.
    fn render_superscript(
        &mut self,
        _superscript: &Superscript,
        _context: &Context,
    ) -> Result<T, RenderError> {
        Err(RenderError::Unimplemented)
    }

    /// Render a [`Overline` formatting](unimarkup_inline::inlines::Inline) to the output format `T`.
    fn render_overline(
        &mut self,
        _overline: &Overline,
        _context: &Context,
    ) -> Result<T, RenderError> {
        Err(RenderError::Unimplemented)
    }

    /// Render a [`Strikethrough` formatting](unimarkup_inline::inlines::Inline) to the output format `T`.
    fn render_strikethrough(
        &mut self,
        _strikethrough: &Strikethrough,
        _context: &Context,
    ) -> Result<T, RenderError> {
        Err(RenderError::Unimplemented)
    }

    /// Render a [`Highlight` formatting](unimarkup_inline::inlines::Inline) to the output format `T`.
    fn render_highlight(
        &mut self,
        _highlight: &Highlight,
        _context: &Context,
    ) -> Result<T, RenderError> {
        Err(RenderError::Unimplemented)
    }

    /// Render a [`Quote` formatting](unimarkup_inline::inlines::Inline) to the output format `T`.
    fn render_quote(&mut self, _quote: &Quote, _context: &Context) -> Result<T, RenderError> {
        Err(RenderError::Unimplemented)
    }

    /// Render a [`Verbatim` formatting](unimarkup_inline::inlines::Inline) to the output format `T`.
    fn render_inline_verbatim(
        &mut self,
        _verbatim: &Verbatim,
        _context: &Context,
    ) -> Result<T, RenderError> {
        Err(RenderError::Unimplemented)
    }

    /// Render a [`Math`] to the output format `T`.
    fn render_inline_math(&mut self, _math: &Math, _context: &Context) -> Result<T, RenderError> {
        Err(RenderError::Unimplemented)
    }

    /// Render [`Plain` content](unimarkup_inline::inlines::Inline) to the output format `T`.
    fn render_plain(&mut self, _plain: &Plain, _context: &Context) -> Result<T, RenderError> {
        Err(RenderError::Unimplemented)
    }

    /// Render [`Newline` content](unimarkup_inline::inlines::Inline) to the output format `T`.
    fn render_newline(&mut self, _newline: &Newline, _context: &Context) -> Result<T, RenderError> {
        Err(RenderError::Unimplemented)
    }

    /// Render [`EscapedNewline` content](unimarkup_inline::inlines::Inline) to the output format `T`.
    fn render_escaped_newline(
        &mut self,
        _escaped_newline: &EscapedNewline,
        _context: &Context,
    ) -> Result<T, RenderError> {
        Err(RenderError::Unimplemented)
    }

    /// Render implicit [`Newline` content](unimarkup_inline::inlines::Inline) to the output format `T`.
    fn render_implicit_newline(
        &mut self,
        _implicit_newline: &Newline,
        _context: &Context,
    ) -> Result<T, RenderError> {
        Err(RenderError::Unimplemented)
    }

    /// Render [`EscapedWhitespace` content](unimarkup_inline::inlines::Inline) to the output format `T`.
    fn render_escaped_whitespace(
        &mut self,
        _escaped_whitespace: &EscapedWhitespace,
        _context: &Context,
    ) -> Result<T, RenderError> {
        Err(RenderError::Unimplemented)
    }

    /// Render [`EscapedPlain` content](unimarkup_inline::inlines::Inline) to the output format `T`.
    fn render_escaped_plain(
        &mut self,
        _escaped_plain: &EscapedPlain,
        _context: &Context,
    ) -> Result<T, RenderError> {
        Err(RenderError::Unimplemented)
    }

    //----------------------------- GENERIC ELEMENTS -----------------------------

    /// Render Unimarkup [`Block`s](Block) to the output format `T`.
    fn render_blocks(&mut self, blocks: &[Block], context: &Context) -> Result<T, RenderError> {
        let mut t = self.get_target()?;

        for block in blocks {
            let rendered_block = match self.render_block(block, context) {
                Err(err) if err == RenderError::Unimplemented => {
                    logid::log!(
                        err,
                        format!(
                            "Rendering of block '{}' is not implemented",
                            block.variant_str()
                        ),
                    );
                    continue;
                }
                res => res,
            }?;

            t.append(rendered_block)?;
        }

        Ok(t)
    }

    /// Render a Unimarkup [`Block`] to the output format `T`.
    fn render_block(&mut self, block: &Block, context: &Context) -> Result<T, RenderError> {
        match block {
            Block::Heading(heading) => self.render_heading(heading, context),
            Block::Paragraph(paragraph) => self.render_paragraph(paragraph, context),
            Block::VerbatimBlock(verbatim) => self.render_verbatim_block(verbatim, context),
            Block::BulletList(bullet_list) => self.render_bullet_list(bullet_list, context),
            Block::Blankline(blankline) => self.render_blankline(blankline, context),
            Block::BulletListEntry(_) => {
                debug_assert!(
                    false,
                    "Bullet list entries are rendered directly insie a bullet list."
                );
                Err(RenderError::Unimplemented)
            }
        }
    }

    /// Render Unimarkup [`Inline`s](Inline) to the output format `T`.
    fn render_inlines(&mut self, inlines: &[Inline], context: &Context) -> Result<T, RenderError> {
        let mut t = T::default();

        for inline in inlines {
            let render_res = match self.render_inline(inline, context) {
                Err(err) if err == RenderError::Unimplemented => {
                    logid::log!(
                        err,
                        format!(
                            "Rendering of inline '{}' is not implemented",
                            inline.variant_str()
                        ),
                    );
                    continue;
                }
                res => res,
            }?;

            t.append(render_res)?;
        }

        Ok(t)
    }

    /// Render a Unimarkup [`Inline`] to the output format `T`.
    fn render_inline(&mut self, inline: &Inline, context: &Context) -> Result<T, RenderError> {
        match inline {
            Inline::Bold(bold) => self.render_bold(bold, context),
            Inline::Italic(italic) => self.render_italic(italic, context),
            Inline::Underline(underline) => self.render_underline(underline, context),
            Inline::Subscript(subscript) => self.render_subscript(subscript, context),
            Inline::Superscript(superscript) => self.render_superscript(superscript, context),
            Inline::Overline(overline) => self.render_overline(overline, context),
            Inline::Strikethrough(strikethrough) => {
                self.render_strikethrough(strikethrough, context)
            }
            Inline::Highlight(highlight) => self.render_highlight(highlight, context),
            Inline::Quote(quote) => self.render_quote(quote, context),
            Inline::Verbatim(verbatim) => self.render_inline_verbatim(verbatim, context),
            Inline::Plain(plain) => self.render_plain(plain, context),
            Inline::Newline(newline) => self.render_newline(newline, context),
            Inline::EscapedNewline(escaped_newline) => {
                self.render_escaped_newline(escaped_newline, context)
            }
            Inline::EscapedWhitespace(escaped_whitespace) => {
                self.render_escaped_whitespace(escaped_whitespace, context)
            }
            Inline::EscapedPlain(escaped_plain) => {
                self.render_escaped_plain(escaped_plain, context)
            }
            Inline::ImplicitNewline(implicit_newline) => {
                self.render_implicit_newline(implicit_newline, context)
            }
            Inline::Math(math) => self.render_inline_math(math, context),
            Inline::TextBox(textbox) => self.render_textbox(textbox, context),
            Inline::Hyperlink(hyperlink) => self.render_hyperlink(hyperlink, context),
            Inline::Citation(citation) => self.render_citation(citation, context),

            Inline::DistinctReference(distinct_reference) => {
                self.render_distinct_reference(distinct_reference, context)
            }
            Inline::NamedSubstitution(_) => todo!(),
            Inline::ImplicitSubstitution(_) => todo!(),
            Inline::DirectUri(_) => todo!(),
        }
    }

    fn render_nested_inline(
        &mut self,
        nested: &[Inline],
        context: &Context,
    ) -> Result<T, RenderError> {
        let mut t = T::default();

        for inline in nested.iter() {
            t.append(self.render_inline(inline, context)?)?;
        }

        Ok(t)
    }
}<|MERGE_RESOLUTION|>--- conflicted
+++ resolved
@@ -1,26 +1,16 @@
 //! Contains the [`Render`] trait definition.
 
-<<<<<<< HEAD
 use crate::csl_json::csl_types::CslData;
 use crate::html::citeproc::{get_csl_data, CiteprocWrapper};
 use logid::log;
 use serde_json::Value;
-=======
-use crate::html::citeproc::CiteprocWrapper;
-use logid::log;
-use serde_json::Value;
-use std::path::PathBuf;
->>>>>>> 498ca1f3
 use unimarkup_commons::config::output::OutputFormatKind;
 use unimarkup_commons::config::Config;
 use unimarkup_commons::{
     config::icu_locid::{locale, Locale},
     lexer::span::Span,
 };
-<<<<<<< HEAD
 use unimarkup_inline::element::substitution::DistinctReference;
-=======
->>>>>>> 498ca1f3
 use unimarkup_inline::element::{
     base::{EscapedNewline, EscapedPlain, EscapedWhitespace, Newline, Plain},
     formatting::{
@@ -43,18 +33,11 @@
 use crate::log_id::{GeneralWarning, RenderError};
 
 pub struct Context<'a> {
-<<<<<<< HEAD
     pub doc: &'a Document,
     pub(crate) rendered_citations: Vec<String>,
-    pub footnotes: String,
-    pub bibliography: String,
-    pub csl_data: CslData,
-=======
-    doc: &'a Document,
-    rendered_citations: Vec<String>,
     pub footnotes: Option<String>,
     pub bibliography: Option<String>,
->>>>>>> 498ca1f3
+    pub csl_data: CslData,
 }
 
 impl<'a> Context<'a> {
@@ -74,127 +57,58 @@
     }
 
     fn new(doc: &'a Document, format: OutputFormatKind) -> Self {
-<<<<<<< HEAD
         let csl_data = get_csl_data(&doc.config.preamble.cite.references);
-        if doc.citations.is_empty() && csl_data.items.is_empty() {
-            return Context {
-                doc,
-                rendered_citations: vec![],
-                footnotes: "".to_string(),
-                bibliography: "".to_string(),
-                csl_data,
-            };
-        }
-        let rendered_citations: Vec<String>;
-        let footnotes: String;
-        let bibliography: String;
-=======
         if doc.citations.is_empty() {
             return Context {
                 doc,
                 rendered_citations: vec![],
                 footnotes: None,
                 bibliography: None,
+                csl_data,
             };
         }
         let rendered_citations: Vec<String>;
         let footnotes: Option<String>;
         let bibliography: Option<String>;
->>>>>>> 498ca1f3
 
         match CiteprocWrapper::new() {
             Ok(mut citeproc) => {
                 let for_pagedjs = matches!(format, OutputFormatKind::Html);
-<<<<<<< HEAD
-=======
-                let style = doc
-                    .config
-                    .preamble
-                    .cite
-                    .style
-                    .clone()
-                    .unwrap_or(PathBuf::from(String::from("ieee")));
-                let doc_locale = doc
-                    .config
-                    .preamble
-                    .i18n
-                    .lang
-                    .clone()
-                    .unwrap_or(locale!("en-US"));
-                let citation_locales = doc.config.preamble.cite.citation_locales.clone();
->>>>>>> 498ca1f3
                 let citation_ids = doc
                     .citations
                     .clone()
                     .into_iter()
-<<<<<<< HEAD
-                    .map(|c| {
-                        serde_json::to_value::<Vec<String>>(c).unwrap_or_else(|e| {
-=======
                     .map(|c| match serde_json::to_value::<Vec<String>>(c) {
                         Ok(citation_ids) => citation_ids,
                         Err(e) => {
->>>>>>> 498ca1f3
                             log!(
                                 GeneralWarning::JSONSerialization,
                                 format!("JSON serialization failed with error: '{:?}'", e)
                             );
                             serde_json::to_value::<Vec<String>>(vec![]).unwrap()
-<<<<<<< HEAD
-                        })
-                    })
-                    .collect::<Value>();
-                rendered_citations = citeproc
-                    .get_citation_strings(doc, &[citation_ids], for_pagedjs)
-                    .unwrap_or_else(|e| {
-=======
                         }
                     })
                     .collect::<Value>();
-                rendered_citations = match citeproc.get_citation_strings(
-                    &doc.config.preamble.cite.references,
-                    doc_locale,
-                    citation_locales,
-                    style,
-                    &[citation_ids],
-                    for_pagedjs,
-                ) {
-                    Ok(rendered_citations) => rendered_citations,
-                    Err(e) => {
->>>>>>> 498ca1f3
-                        log!(e);
-                        vec![
-                            "########### CITATION ERROR ###########".to_string();
-                            doc.citations.len()
-                        ]
-<<<<<<< HEAD
-                    });
-                footnotes = citeproc.get_footnotes().unwrap_or_else(|e| {
-                    log!(e);
-                    "########### CITATION ERROR ###########".to_string()
-                });
-                bibliography = citeproc.get_bibliography().unwrap_or_else(|e| {
-                    log!(e);
-                    "########### CITATION ERROR ###########".to_string()
-                });
-=======
-                    }
-                };
+                rendered_citations =
+                    match citeproc.get_citation_strings(doc, &[citation_ids], for_pagedjs) {
+                        Ok(rendered_citations) => rendered_citations,
+                        Err(e) => {
+                            log!(e);
+                            vec![
+                                "########### CITATION ERROR ###########".to_string();
+                                doc.citations.len()
+                            ]
+                        }
+                    };
                 footnotes = citeproc.get_footnotes().ok();
                 bibliography = citeproc.get_bibliography().ok();
->>>>>>> 498ca1f3
             }
             Err(e) => {
                 log!(e);
                 rendered_citations =
                     vec!["########### CITATION ERROR ###########".to_string(); doc.citations.len()];
-<<<<<<< HEAD
-                footnotes = "########### CITATION ERROR ###########".to_string();
-                bibliography = "########### CITATION ERROR ###########".to_string();
-=======
                 footnotes = None;
                 bibliography = None;
->>>>>>> 498ca1f3
             }
         }
 
@@ -203,10 +117,7 @@
             rendered_citations,
             footnotes,
             bibliography,
-<<<<<<< HEAD
             csl_data: csl_data.clone(),
-=======
->>>>>>> 498ca1f3
         }
     }
 
@@ -225,18 +136,9 @@
 
     t.append(renderer.render_blocks(&doc.blocks, &context)?)?;
 
-<<<<<<< HEAD
-    if !context.footnotes.is_empty() {
-        t.append(renderer.render_footnotes(&context)?)?;
-    }
-    if !context.bibliography.is_empty() {
-        t.append(renderer.render_bibliography(&context)?)?;
-    }
-=======
     // TODO: replace once logic is implemented
     t.append(renderer.render_footnotes(&context)?)?;
     t.append(renderer.render_bibliography(&context)?)?;
->>>>>>> 498ca1f3
 
     Ok(t)
 }
@@ -332,7 +234,6 @@
         Err(RenderError::Unimplemented)
     }
 
-<<<<<<< HEAD
     fn render_distinct_reference(
         &mut self,
         _distinct_reference: &DistinctReference,
@@ -341,8 +242,6 @@
         Err(RenderError::Unimplemented)
     }
 
-=======
->>>>>>> 498ca1f3
     fn render_bibliography(&mut self, _context: &Context) -> Result<T, RenderError> {
         Err(RenderError::Unimplemented)
     }
