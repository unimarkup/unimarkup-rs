[package]
name = "unimarkup-render"
description = "Crate providing traits and types used for rendering Unimarkup markup."
readme = "README.md"
version.workspace = true
edition.workspace = true
authors.workspace = true
repository.workspace = true
homepage.workspace = true
license.workspace = true

# See more keys and their definitions at https://doc.rust-lang.org/cargo/reference/manifest.html

[dependencies]
logid.workspace = true
thiserror.workspace = true
once_cell.workspace = true
unimarkup-commons = { path = "../commons/", version = "0" }
unimarkup-inline = { path = "../inline/", version = "0" }
unimarkup-parser = { path = "../parser/", version = "0" }
syntect = "5.0"
spreadsheet-ods = "0.17.0"
<<<<<<< HEAD
headless_chrome = "1.0.9"
tempfile = "3.8.0"
=======
mathemascii = "0.4.0"
>>>>>>> 7a468537
serde.workspace = true
serde_json.workspace = true
serde_yaml.workspace = true<|MERGE_RESOLUTION|>--- conflicted
+++ resolved
@@ -20,12 +20,9 @@
 unimarkup-parser = { path = "../parser/", version = "0" }
 syntect = "5.0"
 spreadsheet-ods = "0.17.0"
-<<<<<<< HEAD
 headless_chrome = "1.0.9"
 tempfile = "3.8.0"
-=======
 mathemascii = "0.4.0"
->>>>>>> 7a468537
 serde.workspace = true
 serde_json.workspace = true
 serde_yaml.workspace = true