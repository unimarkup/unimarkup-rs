--- conflicted
+++ resolved
@@ -24,13 +24,6 @@
 syntect = "5.0"
 rustyscript = "0.1.1"
 spreadsheet-ods = "0.17.0"
-<<<<<<< HEAD
 headless_chrome = "1.0.9"
 tempfile = "3.8.0"
-mathemascii = "0.4.0"
-serde.workspace = true
-serde_json.workspace = true
-serde_yaml.workspace = true
-=======
-mathemascii = "0.4.0"
->>>>>>> b133fb6d
+mathemascii = "0.4.0"