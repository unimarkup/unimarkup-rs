use std::panic;

use libtest_mimic::Trial;
use unimarkup_commons::test_runner::snap_test_runner::SnapTestRunner;
use unimarkup_inline::Tokenize;

use crate::snapshot::Snapshot;

mod snapshot;

pub fn test_lexer_snapshots() -> Vec<Trial> {
    let tests_path = unimarkup_commons::crate_tests_path!();
    let test_cases = test_runner::collect_tests(
        tests_path.join("spec/markup"),
        tests_path.join("spec/snapshots/lexer"),
        "markup",
    );

    let mut test_runs = Vec::with_capacity(test_cases.len());
    for case in test_cases {
        let test_name = format!("{}::{}", module_path!(), case.test.name.as_str());

        let test_run = move || {
            panic::catch_unwind(|| run_test_case(case)).map_err(|err| {
                let panic_msg = err
                    .downcast_ref::<&str>()
                    .unwrap_or(&"Panic message not available");

                format!("Test case panicked: {}", panic_msg).into()
            })
        };

        test_runs.push(Trial::test(test_name, test_run));
    }

    test_runs
}

<<<<<<< HEAD
fn run_test_case(case: crate::TestCase) {
    let mut symbols = unimarkup_commons::scanner::scan_str(&case.input);
    symbols.pop(); // Remove EOI symbol. TODO: handle EOI in lexer
    let runner = SnapTestRunner::with_fn(&case.name, &symbols, |symbols| {
        Snapshot::snap((case.input.as_ref(), symbols.tokens()))
=======
fn run_test_case(case: test_runner::test_file::TestCase) {
    let symbols = test_runner::scan_str(&case.test.input);
    let runner = SnapTestRunner::with_fn(&case.test.name, &symbols, |symbols| {
        let rest = &[];
        let snapshot = Snapshot::snap((case.test.input.as_ref(), symbols.tokens()));
        (snapshot, rest)
>>>>>>> 94148b36
    })
    .with_info(format!(
        "Test '{}' from '{}'",
        case.test.name, case.file_path
    ));

    unimarkup_commons::run_snap_test!(runner, &case.out_path);
}<|MERGE_RESOLUTION|>--- conflicted
+++ resolved
@@ -1,7 +1,7 @@
 use std::panic;
 
 use libtest_mimic::Trial;
-use unimarkup_commons::test_runner::snap_test_runner::SnapTestRunner;
+use unimarkup_commons::test_runner::{self, snap_test_runner::SnapTestRunner};
 use unimarkup_inline::Tokenize;
 
 use crate::snapshot::Snapshot;
@@ -36,20 +36,12 @@
     test_runs
 }
 
-<<<<<<< HEAD
-fn run_test_case(case: crate::TestCase) {
-    let mut symbols = unimarkup_commons::scanner::scan_str(&case.input);
-    symbols.pop(); // Remove EOI symbol. TODO: handle EOI in lexer
-    let runner = SnapTestRunner::with_fn(&case.name, &symbols, |symbols| {
-        Snapshot::snap((case.input.as_ref(), symbols.tokens()))
-=======
 fn run_test_case(case: test_runner::test_file::TestCase) {
-    let symbols = test_runner::scan_str(&case.test.input);
+    let mut symbols = unimarkup_commons::scanner::scan_str(&case.test.input);
+    symbols.pop(); // Remove EOI symbol for test cases
+
     let runner = SnapTestRunner::with_fn(&case.test.name, &symbols, |symbols| {
-        let rest = &[];
-        let snapshot = Snapshot::snap((case.test.input.as_ref(), symbols.tokens()));
-        (snapshot, rest)
->>>>>>> 94148b36
+        Snapshot::snap((case.test.input.as_ref(), symbols.tokens()))
     })
     .with_info(format!(
         "Test '{}' from '{}'",
