use std::error::Error;
use std::str::FromStr;
use std::{collections::HashSet, path::PathBuf};

use clap::{Args, Parser};
use logid::{err, log};
use serde::{Deserialize, Serialize};

use self::{log_id::ConfigErr, output::Output, preamble::Preamble};

pub use icu_locid;
<<<<<<< HEAD
use icu_locid::{locale, Locale};
=======
use icu_locid::locale;
>>>>>>> 498ca1f3

pub mod locale;
pub mod log_id;
pub mod output;
pub mod preamble;

const UNIMARKUP_NAME: &str = "unimarkup";
const ABOUT: &str = "The official compiler for Unimarkup.";
const HELP_TEMPLATE: &str = r#"
{before-help}{name} {version} - {about-with-newline}
Written by: {author-with-newline}
{usage-heading} {usage}

{all-args}{after-help}"#;

/// Trait defining functions every configuration struct must implement.
pub trait ConfigFns {
    /// Merges another configuration struct into **self**.
    /// Merging is done according to the [Unimarkup specification](https://github.com/unimarkup/specification/blob/main/configuration/merging-configurations.md).
    ///
    /// ## Arguments
    ///
    /// * `other` ... The configuration struct that is consumed and merged into **self**
    fn merge(&mut self, other: Self);

    /// Checks if all set values are valid.
    /// e.g. that set files exist
    fn validate(&self) -> Result<(), ConfigErr>;

    /// Returns `true` if `validate()` returned `Ok`.
    fn is_valid(&self) -> bool {
        ConfigFns::validate(self).is_ok()
    }
}

#[derive(Parser, Debug, PartialEq, Eq, Clone, Default, Serialize, Deserialize)]
#[command(name = UNIMARKUP_NAME, help_template = HELP_TEMPLATE, author, version, about = ABOUT, long_about = None)]
pub struct Config {
    #[command(flatten)]
    pub preamble: Preamble,
    #[command(flatten)]
    pub output: Output,
    #[command(flatten)]
    pub merging: MergingConfig,
    #[arg(index = 1)]
    pub input: PathBuf,
}

impl ConfigFns for Config {
    fn merge(&mut self, other: Self) {
        self.preamble.merge(other.preamble);
        self.output.merge(other.output);
        self.merging.merge(other.merging);

        //Note: `input` is always taken from `self`
    }

    fn validate(&self) -> Result<(), ConfigErr> {
        self.preamble.validate()?;
        self.output.validate()?;
        self.merging.validate()?;

        if !self.input.exists() {
            return err!(
                ConfigErr::InvalidFile,
                format!("Input file not found: {:?}", self.input)
            );
        }

        Ok(())
    }
}

#[derive(Args, Default, Debug, Clone, PartialEq, Eq, PartialOrd, Ord, Serialize, Deserialize)]
pub struct MergingConfig {
    #[arg(long)]
    pub ignore_preamble: bool,
}

impl ConfigFns for MergingConfig {
    fn merge(&mut self, _other: Self) {
        // only main config counts for `bool` values according to specification
    }

    fn validate(&self) -> Result<(), ConfigErr> {
        Ok(())
    }
}

pub fn parse_to_hashset<T>(s: &str) -> Result<HashSet<T>, clap::Error>
where
    T: std::str::FromStr + std::cmp::Eq + std::hash::Hash,
    <T as std::str::FromStr>::Err: std::fmt::Debug,
{
    if s.is_empty() {
        return Ok(HashSet::default());
    }

    let try_entries: Result<Vec<T>, _> = s.split(',').map(|e| T::from_str(e.trim())).collect();
    let entries = try_entries.map_err(|err| {
        clap::Error::raw(
            clap::error::ErrorKind::InvalidValue,
            format!("HashSet conversion failed with: {:?}", err),
        )
    });
    Ok(HashSet::from_iter(entries?))
}

fn parse_locale_path_buf(
    s: &str,
) -> Result<(Locale, PathBuf), Box<dyn Error + Send + Sync + 'static>> {
    if s.is_empty() {
        return Ok((locale!("en"), PathBuf::from_str("invalid path").unwrap()));
    }
    let pos = s
        .find('=')
        .ok_or_else(|| format!("invalid KEY=value: no `=` found in `{s}`"))?;
    let mut locale = locale!("en");
    match s[..pos].parse::<Locale>() {
        Ok(l) => locale = l,
        Err(e) => {
            log!(
                ConfigErr::InvalidFile,
                format!("Parsing the locale failed with error: '{:?}'", e)
            );
        }
    };
    let path_buf: PathBuf = s[pos + 1..].parse().unwrap();
    Ok((locale, path_buf))
}

// Define extension trait
pub(crate) trait ReplaceIfNone<T> {
    fn replace_none(&mut self, other: Option<T>);
}

// Implement for Option<T>
impl<T> ReplaceIfNone<T> for Option<T> {
    fn replace_none(&mut self, other: Option<T>) {
        if self.is_none() {
            *self = other;
        }
    }
}

#[cfg(test)]
mod tests {
    use super::*;

    #[test]
    fn valid_config() {
        let mut path = PathBuf::from(env!("CARGO_MANIFEST_DIR"))
            .canonicalize()
            .unwrap();
        path.push("tests/sample_files/empty.um");

        let cfg: Config = Config::parse_from(vec![
            "unimarkup",
            "--formats=html",
            "--title=\"Valid Config Test\"",
            path.to_str().unwrap(),
        ]);

        let result = cfg.validate();
        assert!(result.is_ok(), "Valid config was not recognized as valid.");
    }

    #[should_panic]
    #[test]
    fn invalid_config() {
        let mut path = PathBuf::from(env!("CARGO_MANIFEST_DIR"))
            .canonicalize()
            .unwrap();
        path.push("tests/sample_files/empty.um");

        let cfg: Config = Config::parse_from(vec![
            "unimarkup",
            "--output-formats=html",
            //invalid attribute "shouldfail" on purpose
            "--citation-style=shouldfail",
            path.to_str().unwrap(),
        ]);

        cfg.validate().unwrap();
    }

    #[should_panic]
    #[test]
    fn invalid_multi_file_config() {
        let mut path = PathBuf::from(env!("CARGO_MANIFEST_DIR"))
            .canonicalize()
            .unwrap();
        path.push("tests/sample_files/empty.um");

        let cfg: Config = Config::parse_from(vec![
            "unimarkup",
            "--output-formats=html",
            //invalid attribute "shouldfail" on purpose
            &format!("--fonts=shouldfail,{}", path.to_str().unwrap(),),
            path.to_str().unwrap(),
        ]);

        cfg.validate().unwrap();
    }
}<|MERGE_RESOLUTION|>--- conflicted
+++ resolved
@@ -1,19 +1,13 @@
-use std::error::Error;
-use std::str::FromStr;
 use std::{collections::HashSet, path::PathBuf};
 
 use clap::{Args, Parser};
-use logid::{err, log};
+use logid::err;
 use serde::{Deserialize, Serialize};
 
 use self::{log_id::ConfigErr, output::Output, preamble::Preamble};
 
 pub use icu_locid;
-<<<<<<< HEAD
-use icu_locid::{locale, Locale};
-=======
 use icu_locid::locale;
->>>>>>> 498ca1f3
 
 pub mod locale;
 pub mod log_id;
@@ -122,29 +116,6 @@
     Ok(HashSet::from_iter(entries?))
 }
 
-fn parse_locale_path_buf(
-    s: &str,
-) -> Result<(Locale, PathBuf), Box<dyn Error + Send + Sync + 'static>> {
-    if s.is_empty() {
-        return Ok((locale!("en"), PathBuf::from_str("invalid path").unwrap()));
-    }
-    let pos = s
-        .find('=')
-        .ok_or_else(|| format!("invalid KEY=value: no `=` found in `{s}`"))?;
-    let mut locale = locale!("en");
-    match s[..pos].parse::<Locale>() {
-        Ok(l) => locale = l,
-        Err(e) => {
-            log!(
-                ConfigErr::InvalidFile,
-                format!("Parsing the locale failed with error: '{:?}'", e)
-            );
-        }
-    };
-    let path_buf: PathBuf = s[pos + 1..].parse().unwrap();
-    Ok((locale, path_buf))
-}
-
 // Define extension trait
 pub(crate) trait ReplaceIfNone<T> {
     fn replace_none(&mut self, other: Option<T>);
