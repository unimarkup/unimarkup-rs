--- conflicted
+++ resolved
@@ -6,11 +6,7 @@
 
 use self::{log_id::ConfigErr, output::Output, preamble::Preamble};
 
-<<<<<<< HEAD
-pub use icu_locid as locid;
-=======
 pub use icu_locid;
->>>>>>> 94148b36
 
 pub mod locale;
 pub mod log_id;
