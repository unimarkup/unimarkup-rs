--- conflicted
+++ resolved
@@ -1,37 +1,28 @@
 use std::{
     collections::{HashMap, HashSet},
     path::PathBuf,
-<<<<<<< HEAD
     str::FromStr,
 };
 
 use clap::{Args, Parser, ValueEnum};
 
-#[derive(Parser)]
+#[derive(Parser, Debug, PartialEq, Eq, Clone, Default)]
 #[command(author, version, about, long_about = None)]
 pub struct Config {
     #[command(flatten)]
     pub preamble: Preamble,
     #[command(flatten)]
-=======
-};
-
-#[derive(Debug, PartialEq, Eq, Clone, Default)]
-pub struct Config {
-    pub preamble: Preamble,
->>>>>>> 2a59c6f4
     pub merging: MergingConfig,
     pub input: PathBuf,
 }
 
-<<<<<<< HEAD
-#[derive(Args, Clone)]
+#[derive(Args, Default, Debug, Clone, PartialEq, Eq, PartialOrd, Ord)]
 pub struct MergingConfig {
     #[arg(long)]
     pub ignore_preamble: bool,
 }
 
-#[derive(Args, Clone)]
+#[derive(Args, Default, Debug, Clone, PartialEq, Eq)]
 pub struct Preamble {
     #[command(flatten)]
     pub output: Output,
@@ -45,7 +36,7 @@
     pub i18n: I18n,
 }
 
-#[derive(Args, Clone)]
+#[derive(Args, Default, Debug, Clone, PartialEq, Eq)]
 pub struct I18n {
     #[arg(default_value_t = String::from("en-US"))]
     pub lang: String,
@@ -53,37 +44,11 @@
     pub langs: HashSet<String>,
 }
 
-#[derive(Args, Clone)]
+#[derive(Args, Default, Debug, Clone, PartialEq, Eq)]
 pub struct RenderConfig {
     #[arg(long, value_parser = parse_to_hashset::<String>)]
     pub ignore: HashSet<String>,
     #[arg(long, value_parser = parse_parameter)]
-=======
-#[derive(Default, Debug, Clone, PartialEq, Eq, PartialOrd, Ord)]
-pub struct MergingConfig {
-    pub ignore_preamble: bool,
-}
-
-#[derive(Default, Debug, Clone, PartialEq, Eq)]
-pub struct Preamble {
-    pub output: Output,
-    pub metadata: Metadata,
-    pub cite: Citedata,
-    pub render: RenderConfig,
-    pub i18n: I18n,
-}
-
-#[derive(Default, Debug, Clone, PartialEq, Eq)]
-pub struct I18n {
-    pub lang: Option<String>,
-    pub langs: HashSet<String>,
-}
-
-#[derive(Default, Debug, Clone, PartialEq, Eq)]
-pub struct RenderConfig {
-    /// K = element/attribute name, V = `true` to ignore
-    pub ignore: HashMap<String, bool>,
->>>>>>> 2a59c6f4
     pub parameter: HashMap<String, String>,
     pub keep_comments: bool,
     pub non_strict: bool,
@@ -92,15 +57,14 @@
 // TODO: Instead of PathBufs, file contents should be parsed on deserialization.
 // This makes it easier to access the parsed data without creating another config struct.
 // It also makes compiling faster for bad inputs, since it would break before parsing starts.
-<<<<<<< HEAD
-#[derive(Args, Clone)]
+#[derive(Args, Default, Debug, Clone, PartialEq, Eq)]
 pub struct Citedata {
     pub style: Option<PathBuf>,
     #[arg(long, value_parser = parse_to_hashset::<PathBuf>)]
     pub references: HashSet<PathBuf>,
 }
 
-#[derive(Args, Clone)]
+#[derive(Args, Default, Debug, Clone, PartialEq, Eq)]
 pub struct Metadata {
     pub title: Option<String>,
     #[arg(long, value_parser = parse_to_hashset::<String>)]
@@ -111,42 +75,21 @@
     pub fonts: HashSet<PathBuf>,
 }
 
-#[derive(Args, Clone)]
+#[derive(Args, Default, Debug, Clone, PartialEq, Eq)]
 pub struct Output {
     pub file: Option<PathBuf>,
     #[arg(long, value_parser = parse_to_hashset::<OutputFormat>)]
     pub formats: HashSet<OutputFormat>,
     #[command(flatten)]
-=======
-#[derive(Default, Debug, Clone, PartialEq, Eq)]
-pub struct Citedata {
-    pub style: Option<PathBuf>,
-    pub references: HashSet<PathBuf>,
-}
-
-#[derive(Default, Debug, Clone, PartialEq, Eq)]
-pub struct Metadata {
-    pub title: Option<String>,
-    pub authors: HashSet<String>,
-    pub description: Option<String>,
-    pub base: Option<PathBuf>,
-    pub fonts: HashSet<PathBuf>,
-}
-
-#[derive(Default, Debug, Clone, PartialEq, Eq)]
-pub struct Output {
-    pub file: Option<PathBuf>,
-    pub formats: HashSet<OutputFormat>,
->>>>>>> 2a59c6f4
     pub format_specific: OutputFormatSpecific,
     /// `true` overwrites existing output files
     pub overwrite: bool,
 }
 
-<<<<<<< HEAD
-#[derive(Copy, Clone, PartialEq, Eq, PartialOrd, Ord, ValueEnum, Hash)]
+#[derive(Default, Debug, Copy, Clone, PartialEq, Eq, PartialOrd, Ord, ValueEnum, Hash)]
 pub enum OutputFormat {
-    Html,
+  #[default]
+  Html,
 }
 
 impl FromStr for OutputFormat {
@@ -160,13 +103,13 @@
     }
 }
 
-#[derive(Args, Clone)]
+#[derive(Args, Default, Debug, Clone, PartialEq, Eq)]
 pub struct OutputFormatSpecific {
     #[command(flatten)]
     pub html: HtmlSpecific,
 }
 
-#[derive(Args, Clone)]
+#[derive(Args, Default, Debug, Clone, PartialEq, Eq)]
 pub struct HtmlSpecific {
     #[arg(long, value_parser = parse_to_hashset::<PathBuf>)]
     pub favicons: HashSet<PathBuf>,
@@ -193,21 +136,4 @@
     //TODO: Implement once parameter parser is implemented
 
     Ok(HashMap::default())
-=======
-#[derive(Default, Debug, Clone, PartialEq, Eq, PartialOrd, Ord, Hash)]
-pub enum OutputFormat {
-    #[default]
-    Html,
-}
-
-#[derive(Default, Debug, Clone, PartialEq, Eq)]
-pub struct OutputFormatSpecific {
-    pub html: HtmlSpecific,
-}
-
-#[derive(Default, Debug, Clone, PartialEq, Eq)]
-pub struct HtmlSpecific {
-    pub favicons: HashSet<PathBuf>,
-    pub keywords: HashSet<String>,
->>>>>>> 2a59c6f4
 }