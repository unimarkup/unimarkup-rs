--- conflicted
+++ resolved
@@ -8,9 +8,7 @@
 use logid::{err, log};
 use serde::{Deserialize, Serialize};
 
-use super::{
-    locale, log_id::ConfigErr, parse_locale_path_buf, parse_to_hashset, ConfigFns, ReplaceIfNone,
-};
+use super::{locale, log_id::ConfigErr, parse_to_hashset, ConfigFns, ReplaceIfNone};
 
 #[derive(Args, Default, Debug, Clone, PartialEq, Eq, Serialize, Deserialize)]
 pub struct Preamble {
@@ -111,10 +109,7 @@
 #[derive(Args, Default, Debug, Clone, PartialEq, Eq, Serialize, Deserialize)]
 pub struct Citedata {
     #[arg(long = "citation-style")]
-<<<<<<< HEAD
-=======
-    #[serde(skip_serializing_if = "Option::is_none")]
->>>>>>> 498ca1f3
+    #[serde(skip_serializing_if = "Option::is_none")]
     #[serde(default)]
     pub style: Option<PathBuf>,
     #[arg(long, value_parser = parse_to_hashset::<PathBuf>, required = false, default_value = "")]
@@ -129,8 +124,6 @@
     #[arg(long = "csl-locale", value_parser = parse_locale_path_buf, required = false, default_value = "")]
     #[serde(skip)]
     pub csl_locales: Vec<(Locale, PathBuf)>,
-<<<<<<< HEAD
-=======
 }
 
 fn parse_locale_path_buf(s: &str) -> Result<(Locale, PathBuf), clap::Error> {
@@ -155,7 +148,6 @@
     };
     let path_buf: PathBuf = s[pos + 1..].parse().unwrap();
     Ok((locale, path_buf))
->>>>>>> 498ca1f3
 }
 
 impl ConfigFns for Citedata {
@@ -165,14 +157,8 @@
         for (locale, pathbuf) in self.csl_locales.clone() {
             self.citation_locales.insert(locale, pathbuf);
         }
-<<<<<<< HEAD
-        for locale_path_buf in other.csl_locales.clone() {
-            self.citation_locales
-                .insert(locale_path_buf.0, locale_path_buf.1);
-=======
         for (locale, pathbuf) in other.csl_locales.clone() {
             self.citation_locales.insert(locale, pathbuf);
->>>>>>> 498ca1f3
         }
         self.citation_locales.extend(other.citation_locales);
     }
@@ -206,10 +192,7 @@
 #[derive(Args, Default, Debug, Clone, PartialEq, Eq, Serialize, Deserialize)]
 pub struct Metadata {
     #[arg(long)]
-<<<<<<< HEAD
-=======
-    #[serde(skip_serializing_if = "Option::is_none")]
->>>>>>> 498ca1f3
+    #[serde(skip_serializing_if = "Option::is_none")]
     #[serde(default)]
     pub title: Option<String>,
     #[arg(long, value_parser = parse_to_hashset::<String>, required = false, default_value = "")]
@@ -217,17 +200,11 @@
     #[serde(default)]
     pub authors: HashSet<String>,
     #[arg(long)]
-<<<<<<< HEAD
+    #[serde(skip_serializing_if = "Option::is_none")]
     #[serde(default)]
     pub description: Option<String>,
     #[arg(long)]
-=======
-    #[serde(skip_serializing_if = "Option::is_none")]
-    #[serde(default)]
-    pub description: Option<String>,
-    #[arg(long)]
-    #[serde(skip_serializing_if = "Option::is_none")]
->>>>>>> 498ca1f3
+    #[serde(skip_serializing_if = "Option::is_none")]
     #[serde(default)]
     pub base: Option<PathBuf>,
     #[arg(long, value_parser = parse_to_hashset::<PathBuf>, required = false, default_value = "")]
