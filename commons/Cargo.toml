--- conflicted
+++ resolved
@@ -22,12 +22,8 @@
 icu_segmenter = "1.3.0"
 icu_locid = "1.3.0"
 regex = { version = "1.8.1", optional = true }
-<<<<<<< HEAD
-insta = {version = "1.29.0", features = ["serde"], optional = true}
+insta = { version = "1.29.0", features = ["serde"], optional = true }
 itertools = "0.11.0"
-=======
-insta = { version = "1.29.0", features = ["serde"], optional = true }
->>>>>>> 94148b36
 
 [features]
 test_runner = ["dep:regex", "dep:once_cell", "dep:insta"]