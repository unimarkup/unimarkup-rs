--- conflicted
+++ resolved
@@ -71,7 +71,6 @@
 verbatim_lang    = { ( !( PEEK | ( um_nbsp* ~ um_newline ) ) ~ ANY )+ }
 verbatim_content = { ( !verbatim_end ~ ANY)+ }
 verbatim_end     = @{ um_newline ~ PEEK }
-<<<<<<< HEAD
 verbatim_attrs   = _{ um_nbsp* ~ attributes }
 verbatim         = { PUSH(verbatim_delimiter) ~ ( verbatim_attrs | verbatim_lang )? ~ ( um_nbsp* ~ um_newline ) ~ verbatim_content ~ verbatim_end }
 
@@ -79,8 +78,6 @@
 // Note: Actual parsing is done in code using serde_json
 attr_body = { ( ( !( "{" | "}" ) ~ ( ANY ) ) | attributes )+ }
 attributes = @{ "{" ~ attr_body ~ "}" }
-=======
-verbatim         = { PUSH(verbatim_delimiter) ~ verbatim_lang? ~ ( um_nbsp* ~ um_newline ) ~ verbatim_content ~ verbatim_end }
 
 // ****** PREAMBLE ******
 preamble_delimiter = _{ ";;;" }
@@ -88,5 +85,4 @@
 preamble_start = _{ PUSH(preamble_delimiter) ~ ( um_nbsp* ~ um_newline+ )}
 preamble = { preamble_start ~ (json_body | yaml_body) ~ preamble_end ~ blank_line }
 json_body = { "{" ~ (!(preamble_end) ~ ANY)+ }
-yaml_body = { (!(preamble_end) ~ ANY)+ }
->>>>>>> 133fc1b7
+yaml_body = { (!(preamble_end) ~ ANY)+ }