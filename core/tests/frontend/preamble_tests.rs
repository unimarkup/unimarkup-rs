use std::path::PathBuf;

use clap::StructOpt;
use pest::Parser;
use unimarkup_core::{
    config::{Config, OutputFormat},
    frontend::{
        parser::{Rule, UnimarkupParser},
        preamble::parse_preamble,
    },
};

#[test]
<<<<<<< HEAD
fn test_parse_invalid_preamble_json() {
    //Invalid missing quotation mark at OUTPUT-FILE on purpose
=======
#[should_panic]
fn syntax_error_json() {
>>>>>>> 302b2de7
    let test_case = ";;;
{
    OUTPUT-FILE\": \"output.html\",
    \"citation-style\": \"yes\",
    \"output-formats\": [\"Html\"],
    \"html_embed_svg\": true
}
;;;
    
    ";

    let mut cfg: Config = create_test_config();
    let pairs = UnimarkupParser::parse(Rule::preamble, test_case)
        .expect("test")
        .next()
        .unwrap();
<<<<<<< HEAD
    let err = parse_preamble(pairs, &mut cfg);
    assert!(
        err.is_err(),
        "Invalid preamble in form of json is detected as valid"
    );
}

#[test]
fn test_parse_invalid_preamble_yaml() {
    //Invalid extra commas on purpose
=======

    parse_preamble(pairs, &mut cfg).unwrap();
}

#[test]
#[should_panic]
fn syntax_error_yaml() {
>>>>>>> 302b2de7
    let test_case = ";;;
    OUTPUT-FILE: \"output.html\",
    citation-style: \"yes\",
    output-formats: [\"Html\"],
    html_embed_svg: true
;;;
    
    ";

    let mut cfg: Config = create_test_config();
    let pairs = UnimarkupParser::parse(Rule::preamble, test_case)
        .expect("test")
        .next()
        .unwrap();
<<<<<<< HEAD
    let err = parse_preamble(pairs, &mut cfg);
    assert!(
        err.is_err(),
        "Invalid preamble in form of yaml is detected as valid"
    );
=======

    parse_preamble(pairs, &mut cfg).unwrap();
>>>>>>> 302b2de7
}

#[test]
fn test_parse_valid_preamble_json() {
    let test_case = ";;;
{
    \"OUTPUT-FILE\": \"output.html\",
    \"citation-style\": \"yes\",
    \"output-formats\": [\"Html\"],
    \"html_embed_svg\": true
}
;;;
    
    ";

    let mut cfg: Config = create_test_config();
    let pairs = UnimarkupParser::parse(Rule::preamble, test_case)
        .expect("test")
        .next()
        .unwrap();
    assert!(
        parse_preamble(pairs, &mut cfg).is_ok(),
        "Valid preamble in form of json is not detected as valid"
    );
    validate_config_content(cfg);
}

#[test]
fn test_parse_valid_preamble_yaml() {
    let test_case = ";;;
OUTPUT-FILE: \"output.html\"
citation-style: \"yes\"
output-formats: [\"Html\"]
html_embed_svg: true
;;;
    
    ";

    let mut cfg: Config = create_test_config();
    let pairs = UnimarkupParser::parse(Rule::preamble, test_case)
        .expect("test")
        .next()
        .unwrap();
    assert!(
        parse_preamble(pairs, &mut cfg).is_ok(),
        "Valid preamble in form of yaml is not detected as valid"
    );
    validate_config_content(cfg);
}

fn validate_config_content(config: Config) {
    let out_formats: Vec<OutputFormat> = vec![OutputFormat::Html];
    let out_file = PathBuf::from("output.html");
    let citation_style = PathBuf::from("yes");

    assert_eq!(config.out_file.unwrap(), out_file);
    assert_eq!(config.citation_style.unwrap(), citation_style);
    assert_eq!(config.out_formats.unwrap(), out_formats);
    assert!(config.html_embed_svg);
}

fn create_test_config() -> Config {
    let cfg: Config = Config::parse_from(vec![
        "unimarkup",
        "--output-formats=html",
        "tests/test_files/frontend/heading1.um",
    ]);
    cfg
}<|MERGE_RESOLUTION|>--- conflicted
+++ resolved
@@ -11,13 +11,9 @@
 };
 
 #[test]
-<<<<<<< HEAD
+#[should_panic]
 fn test_parse_invalid_preamble_json() {
     //Invalid missing quotation mark at OUTPUT-FILE on purpose
-=======
-#[should_panic]
-fn syntax_error_json() {
->>>>>>> 302b2de7
     let test_case = ";;;
 {
     OUTPUT-FILE\": \"output.html\",
@@ -34,26 +30,14 @@
         .expect("test")
         .next()
         .unwrap();
-<<<<<<< HEAD
-    let err = parse_preamble(pairs, &mut cfg);
-    assert!(
-        err.is_err(),
-        "Invalid preamble in form of json is detected as valid"
-    );
-}
-
-#[test]
-fn test_parse_invalid_preamble_yaml() {
-    //Invalid extra commas on purpose
-=======
 
     parse_preamble(pairs, &mut cfg).unwrap();
 }
 
 #[test]
 #[should_panic]
-fn syntax_error_yaml() {
->>>>>>> 302b2de7
+fn test_parse_invalid_preamble_yaml() {
+    //Invalid extra commas on purpose
     let test_case = ";;;
     OUTPUT-FILE: \"output.html\",
     citation-style: \"yes\",
@@ -68,16 +52,8 @@
         .expect("test")
         .next()
         .unwrap();
-<<<<<<< HEAD
-    let err = parse_preamble(pairs, &mut cfg);
-    assert!(
-        err.is_err(),
-        "Invalid preamble in form of yaml is detected as valid"
-    );
-=======
 
     parse_preamble(pairs, &mut cfg).unwrap();
->>>>>>> 302b2de7
 }
 
 #[test]
